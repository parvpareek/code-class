--- conflicted
+++ resolved
@@ -15,27 +15,14 @@
   email                  String                  @unique
   name                   String
   password               String
-<<<<<<< HEAD
   role                   Role             @default(STUDENT)
   createdAt              DateTime         @default(now())
   updatedAt              DateTime         @updatedAt
-  
   hackerrankUsername     String?
   hackerrankCookie       String?          // Session cookie for authenticated API calls
   hackerrankCookieStatus String           @default("NOT_LINKED") // LINKED, EXPIRED, NOT_LINKED
-  
-=======
-  role                   Role                    @default(STUDENT)
-  createdAt              DateTime                @default(now())
-  updatedAt              DateTime                @updatedAt
-  hackerrankUsername     String?
-  hackerrankCookie       String? // Session cookie for authenticated API calls
-  hackerrankCookieStatus String                  @default("NOT_LINKED") // LINKED, EXPIRED, NOT_LINKED
->>>>>>> 318de1b9
   gfgUsername            String?
-  
   leetcodeUsername       String?
-<<<<<<< HEAD
   leetcodeCookie         String?          // Encrypted session cookie for authenticated API calls
   leetcodeCookieStatus   String           @default("NOT_LINKED") // LINKED, EXPIRED, NOT_LINKED
   leetcodeTotalSolved    Int?             // Cached total problems solved
@@ -60,26 +47,6 @@
   testSessions           TestSession[]
   classes                UsersOnClasses[]
   judge0Keys             Judge0KeyPool?
-=======
-  leetcodeCookie         String? // Encrypted session cookie for authenticated API calls
-  leetcodeCookieStatus   String                  @default("NOT_LINKED") // LINKED, EXPIRED, NOT_LINKED
-  leetcodeTotalSolved    Int? // Cached total problems solved
-  leetcodeEasySolved     Int? // Cached easy problems solved
-  leetcodeMediumSolved   Int? // Cached medium problems solved
-  leetcodeHardSolved     Int? // Cached hard problems solved
-  judge0ApiKey           String? // Encrypted RapidAPI key
-  judge0KeyStatus        String                  @default("NOT_PROVIDED") // ACTIVE, EXHAUSTED, INVALID, NOT_PROVIDED
-  judge0QuotaUsed        Int                     @default(0) // Daily usage counter
-  judge0LastReset        DateTime? // Last quota reset timestamp
-  geminiApiKey           String? // Encrypted Gemini API key
-  geminiKeyStatus        String                  @default("NOT_PROVIDED") // ACTIVE, INVALID, NOT_PROVIDED
-  announcements          Announcement[]
-  taughtClasses          Class[]
-  judge0Keys             Judge0KeyPool? // Fixed: Single relation to match actual database
-  submissions            Submission[]
-  testSessions           TestSession[]
-  classes                UsersOnClasses[]
->>>>>>> 318de1b9
   studentAssignmentInfos StudentAssignmentInfo[]
 }
 
