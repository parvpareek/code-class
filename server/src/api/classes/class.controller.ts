--- conflicted
+++ resolved
@@ -217,15 +217,12 @@
   const { userId, role } = req.user;
 
   try {
-<<<<<<< HEAD
-=======
     const isAuthorized = await checkAuthorizationForClass(userId, classId);
     if (!isAuthorized) {
       res.status(403).json({ message: 'You are not authorized to view this class.' });
       return;
     }
 
->>>>>>> 82fccfae
     const assignments = await prisma.assignment.findMany({
       where: { classId },
       include: {
@@ -332,12 +329,8 @@
 
 export const getClassDetails = async (req: Request, res: Response): Promise<void> => {
   const { classId } = req.params;
-<<<<<<< HEAD
-
-=======
   // @ts-expect-error: req.user is added by the protect middleware
   const { userId } = req.user;
->>>>>>> 82fccfae
   try {
     const isAuthorized = await checkAuthorizationForClass(userId, classId);
     if (!isAuthorized) {
