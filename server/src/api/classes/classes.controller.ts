import { Request, Response } from 'express';
import prisma from '../../lib/prisma';
import {
    checkAllSubmissions as checkAllSubmissionsService,
    checkSubmissionsForAssignment as checkSubmissionsForAssignmentService,
    checkClassSubmissionStatus as checkClassSubmissionStatusService
} from '../../services/submission.service';
import { checkTeacherAuthorization } from '../../services/authorization.service';

// Type for the class query result
type ClassWithRelations = {
    id: string;
    name: string;
    joinCode: string;
    teacherId: string;
    createdAt: Date;
    updatedAt: Date;
    students?: Array<{
        user: {
            id: string;
            name: string;
            email: string;
        };
    }>;
    assignments?: Array<{
        id: string;
        title: string;
        description?: string;
        dueDate?: Date;
        classId: string;
        createdAt: Date;
        updatedAt: Date;
    }>;
};

export const getClasses = async (req: Request, res: Response): Promise<void> => {
<<<<<<< HEAD
  // @ts-expect-error: req.user is added by the protect middleware
  const { userId, role } = req.user;

  try {
    if (role === 'TEACHER') {
      const classes = await prisma.class.findMany({
        where: { teacherId: userId },
        include: {
          students: {
            include: {
              user: {
                select: { id: true, name: true, email: true }
              }
            }
          },
          assignments: true
        },
        orderBy: { createdAt: 'desc' }
      });

      const classesWithCounts = classes.map((cls: any) => ({
        ...cls,
        studentCount: cls.students?.length || 0,
        assignmentCount: cls.assignments?.length || 0
      }));

      res.status(200).json(classesWithCounts);
    } else {
      const enrollments = await prisma.usersOnClasses.findMany({
        where: { userId },
        include: {
          class: {
            include: {
              teacher: {
                select: { id: true, name: true }
              },
              assignments: true
            }
          }
=======
    // @ts-expect-error: req.user is added by the protect middleware
    const { userId, role } = req.user;

    try {
        if (role === 'TEACHER') {
            const classes = await prisma.class.findMany({
                where: { teacherId: userId },
                include: {
                    students: {
                        include: {
                            user: {
                                select: { id: true, name: true, email: true }
                            }
                        }
                    },
                    assignments: true
                },
                orderBy: { createdAt: 'desc' }
            });

            const classesWithCounts = classes.map((cls: ClassWithRelations) => ({
                ...cls,
                studentCount: cls.students?.length || 0,
                assignmentCount: cls.assignments?.length || 0
            }));

            res.status(200).json(classesWithCounts);
        } else {
            const enrollments = await prisma.usersOnClasses.findMany({
                where: { userId },
                include: {
                    class: {
                        include: {
                            teacher: {
                                select: { id: true, name: true }
                            },
                            assignments: true
                        }
                    }
                }
            });

            const classes = enrollments.map((enrollment) => ({
                ...enrollment.class,
                teacherName: enrollment.class.teacher.name,
                assignmentCount: enrollment.class.assignments.length
            }));

            res.status(200).json(classes);
>>>>>>> 82fccfae
        }
    } catch (error) {
        console.error('Error fetching classes:', error);
        res.status(500).json({ message: 'Failed to fetch classes' });
    }
};

export const getClassById = async (req: Request, res: Response): Promise<void> => {
    const { classId } = req.params;
    // @ts-expect-error: req.user is added by the protect middleware
    const { userId, role } = req.user;

    try {
        const classData = await prisma.class.findUnique({
            where: { id: classId },
            include: {
                teacher: {
                    select: { id: true, name: true, email: true }
                },
                students: {
                    include: {
                        user: {
                            select: {
                                id: true,
                                name: true,
                                email: true,
                                leetcodeUsername: true,
                                leetcodeCookieStatus: true,
                                leetcodeTotalSolved: true,
                                leetcodeEasySolved: true,
                                leetcodeMediumSolved: true,
                                leetcodeHardSolved: true,
                                hackerrankUsername: true,
                                gfgUsername: true
                            }
                        }
                    }
                },
                assignments: {
                    include: {
                        problems: true
                    }
                }
            }
        });

        if (!classData) {
            res.status(404).json({ message: 'Class not found' });
            return;
        }

        // Check if user has access to this class
        if (role === 'TEACHER' && classData.teacherId !== userId) {
            res.status(403).json({ message: 'Access denied' });
            return;
        }

        if (role === 'STUDENT') {
            const isEnrolled = await prisma.usersOnClasses.findUnique({
                where: {
                    userId_classId: {
                        userId,
                        classId
                    }
                }
            });

            if (!isEnrolled) {
                res.status(403).json({ message: 'Not enrolled in this class' });
                return;
            }
        }
<<<<<<< HEAD
      });

      if (!isEnrolled) {
        res.status(403).json({ message: 'Not enrolled in this class' });
        return;
      }
    }
=======
>>>>>>> 82fccfae

        // Format the response
        const formattedClass = {
            ...classData,
            teacherName: classData.teacher.name,
            students: classData.students.map((s) => s.user)
        };

        res.status(200).json(formattedClass);
    } catch (error) {
        console.error('Error fetching class details:', error);
        res.status(500).json({ message: 'Failed to fetch class details' });
    }
};

export const createClass = async (req: Request, res: Response): Promise<void> => {
    const { name } = req.body;
    // @ts-expect-error: req.user is added by the protect middleware
    const { userId, role } = req.user;

    try {
        if (role !== 'TEACHER') {
            res.status(403).json({ message: 'Only teachers can create classes' });
            return;
        }

        // Generate a random 6-character join code
        const joinCode = Math.random().toString(36).substring(2, 8).toUpperCase();

        const newClass = await prisma.class.create({
            data: {
                name,
                joinCode,
                teacherId: userId
            },
            include: {
                teacher: {
                    select: { id: true, name: true }
                }
            }
        });

        res.status(201).json({
            ...newClass,
            teacherName: newClass.teacher.name
        });
    } catch (error) {
        console.error('Error creating class:', error);
        res.status(500).json({ message: 'Failed to create class' });
    }
};

export const joinClass = async (req: Request, res: Response): Promise<void> => {
    const { joinCode } = req.body;
    // @ts-expect-error: req.user is added by the protect middleware
    const { userId, role } = req.user;

    try {
        if (role !== 'STUDENT') {
            res.status(403).json({ message: 'Only students can join classes' });
            return;
        }

        const classToJoin = await prisma.class.findUnique({
            where: { joinCode },
            include: {
                teacher: {
                    select: { id: true, name: true }
                }
            }
        });

        if (!classToJoin) {
            res.status(404).json({ message: 'Invalid join code' });
            return;
        }

        // Check if student is already enrolled
        const existingEnrollment = await prisma.usersOnClasses.findUnique({
            where: {
                userId_classId: {
                    userId,
                    classId: classToJoin.id
                }
            }
        });

        if (existingEnrollment) {
            res.status(400).json({ message: 'Already enrolled in this class' });
            return;
        }

        // Create enrollment
        await prisma.usersOnClasses.create({
            data: {
                userId,
                classId: classToJoin.id
            }
        });

        // Get all assignments for this class and create submissions for the student
        const assignments = await prisma.assignment.findMany({
            where: { classId: classToJoin.id },
            include: { problems: true }
        });

        for (const assignment of assignments) {
            const submissions = assignment.problems.map((problem) => ({
                userId,
                problemId: problem.id
            }));

            await prisma.submission.createMany({
                data: submissions,
                skipDuplicates: true
            });
        }

        res.status(200).json({
            message: 'Successfully joined class',
            class: {
                ...classToJoin,
                teacherName: classToJoin.teacher.name
            }
        });
    } catch (error) {
        console.error('Error joining class:', error);
        res.status(500).json({ message: 'Failed to join class' });
    }
};

export const removeStudentFromClass = async (req: Request, res: Response): Promise<void> => {
    const { classId, studentId } = req.params;
    // @ts-expect-error: req.user is added by the protect middleware
    const { userId, role } = req.user;

    try {
        if (role !== 'TEACHER') {
            res.status(403).json({ message: 'Only teachers can remove students' });
            return;
        }

        // Verify teacher owns this class
        const classData = await prisma.class.findUnique({
            where: { id: classId }
        });

        if (!classData || classData.teacherId !== userId) {
            res.status(403).json({ message: 'Access denied' });
            return;
        }

        // Remove student enrollment
        await prisma.usersOnClasses.delete({
            where: {
                userId_classId: {
                    userId: studentId,
                    classId
                }
            }
        });

        // Remove student's submissions for this class
        await prisma.submission.deleteMany({
            where: {
                userId: studentId,
                problem: {
                    assignment: {
                        classId
                    }
                }
            }
        });

        res.status(200).json({ message: 'Student removed successfully' });
    } catch (error) {
        console.error('Error removing student:', error);
        res.status(500).json({ message: 'Failed to remove student' });
    }
};

export const checkClassSubmissionStatus = async (req: Request, res: Response): Promise<void> => {
    const { classId } = req.params;
    // @ts-expect-error: req.user is added by the protect middleware
    const { role, id: userId } = req.user;

    try {
        const isTeacherAuthorized = await checkTeacherAuthorization(userId, classId);

        // Only teachers can check class submission status
        if (role !== 'TEACHER' || !isTeacherAuthorized) {
            res.status(403).json({ message: 'Only teachers can check class submission status' });
            return;
        }

        console.log(`📊 Checking submission status for class: ${classId}`);
        const statusReport = await checkClassSubmissionStatusService(classId);

        res.status(200).json({
            message: 'Class submission status check completed',
            data: statusReport
        });
    } catch (error) {
        console.error('Error checking class submission status:', error);
        res.status(500).json({
            message: 'Failed to check class submission status',
            error: (error as Error).message
        });
    }
};<|MERGE_RESOLUTION|>--- conflicted
+++ resolved
@@ -34,47 +34,6 @@
 };
 
 export const getClasses = async (req: Request, res: Response): Promise<void> => {
-<<<<<<< HEAD
-  // @ts-expect-error: req.user is added by the protect middleware
-  const { userId, role } = req.user;
-
-  try {
-    if (role === 'TEACHER') {
-      const classes = await prisma.class.findMany({
-        where: { teacherId: userId },
-        include: {
-          students: {
-            include: {
-              user: {
-                select: { id: true, name: true, email: true }
-              }
-            }
-          },
-          assignments: true
-        },
-        orderBy: { createdAt: 'desc' }
-      });
-
-      const classesWithCounts = classes.map((cls: any) => ({
-        ...cls,
-        studentCount: cls.students?.length || 0,
-        assignmentCount: cls.assignments?.length || 0
-      }));
-
-      res.status(200).json(classesWithCounts);
-    } else {
-      const enrollments = await prisma.usersOnClasses.findMany({
-        where: { userId },
-        include: {
-          class: {
-            include: {
-              teacher: {
-                select: { id: true, name: true }
-              },
-              assignments: true
-            }
-          }
-=======
     // @ts-expect-error: req.user is added by the protect middleware
     const { userId, role } = req.user;
 
@@ -124,7 +83,6 @@
             }));
 
             res.status(200).json(classes);
->>>>>>> 82fccfae
         }
     } catch (error) {
         console.error('Error fetching classes:', error);
@@ -197,16 +155,6 @@
                 return;
             }
         }
-<<<<<<< HEAD
-      });
-
-      if (!isEnrolled) {
-        res.status(403).json({ message: 'Not enrolled in this class' });
-        return;
-      }
-    }
-=======
->>>>>>> 82fccfae
 
         // Format the response
         const formattedClass = {
